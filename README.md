--- conflicted
+++ resolved
@@ -110,17 +110,10 @@
 streamlit run <path to model_summarizer/streamlit_app.py> <model_name> <model_dir>
 ```
 Using above example:
-<<<<<<< HEAD
-
-    streamlit run streamlit_app.py model_example model_dir
-    
-This command should open the interface as a new window in your browser
-
-## Examples
-There is also an example of initializing and model summary and adding two experiments. It can be found in the ```examples``` directory. 
-=======
 ```
 streamlit run streamlit_app.py model_example model_dir
 ```
 This command should open the interface as a new window in your browser
->>>>>>> b8aaa638
+
+## Examples
+There is also an example of initializing and model summary and adding two experiments. It can be found in the ```examples``` directory. 